"""
A small module to specifically get MPE Configurations form our zookeeper quorum.
It supports local configurations and default configurations in the cases where zookeeper is not available.
"""
import copy
import datetime
import logging
import logging.config
import logging.handlers
import os
import platform
import shutil
from collections import namedtuple
from enum import Enum, auto
from hashlib import md5

import yaml
from yaml import loader
from yaml.parser import ParserError

from . config_server import ConfigServer
from . log import WebHandler, setup_logging, default_logging_dict  # noqa  for backwards compatiblity

resource_path = f"{os.path.dirname(__file__)}/resources"

default_config_dict = """
linux_install_paths:
    install: ~/.config/AIBS_MPE
    local_config: config
    local_log_config: logs
    python: /opt/mcpython3
services:
    log_server: eng-logtools.corp.alleninstitute.org:9000
    python_index: http://eng-logtools.corp.alleninstitute.org:3141/aibs/dev
    zookeeper: eng-logtools.corp.alleninstitute.org:2181
windows_install_paths:
    install: /ProgramData/AIBS_MPE
    local_config: config
    local_log_config: logs
    python: /mcpython3
"""


class SerializationTypes(Enum):
    YAML = auto(),
    JSON = auto(),
    XML = auto(),
    PLAINTEXT = auto(),
    PROTOBUF = auto(),
    INI = auto()


def source_configuration(
    project_name: str,
<<<<<<< HEAD
    hosts: str = "aibspi:2181",
=======
    hosts: str = "aibspi:2181,eng-logtools:2181",
>>>>>>> 080da7fa
    use_local_config: bool = False,
    send_start_log: bool = True,
    fetch_logging_config: bool = True,
    fetch_project_config: bool = True,
    version: str = None,
    rig_id: str = None,
    comp_id: str = None,
    serialization: str = "yaml",
    always_pass_exc_info=False
):
    """
    Connects to the quorum and searches for the following paths:
    /mpe_defaults/[configuration | logging]
    /[projects | hardware]/<project_name>/defaults/[configuration | logging]
    /rigs/<rig_id>/[projects | hardware]/[configuration | logging]
    /rigs/<rig_id>

    :param fetch_project_config: set to False if you do not want to source a project configuration
    :param fetch_logging_config: set to False if you do not want to source a logging configuration
    :param project_name: The name of the configuration, usually project name, you want to find
    :param use_local_config: whether to use the local cache [default = True]
    :param hosts: The quorum to connect to (currently there is only aibspi)
    :param send_start_log: Whether to send a log to the webserver (not desirable for libraries) [default = True]
    :param version: Current software version.  Can be specified but will be auto-detected if None
    :param rig_id: override for rig_id
    :param comp_id: override for comp_id
    :param serialization: the format for the document in zookeeper ['yaml', 'ini', 'json', 'xml']
    :param always_pass_exc_info: whether to always check for exc_info
    :raises: KeyError if it can't find the default configuration
    :return:
    """

    if use_local_config:
        return build_local_configuration(
            project_name, fetch_logging_config, fetch_project_config, send_start_log, version, serialization
        )

    with ConfigServer(hosts=hosts,randomize_hosts=False) as zk:
        """
        Connection to the Zookeeper Server
        """

        if not version:
            version = "unknown"

        if not zk.connected:
            print("Looking for local configurations ...")
            return build_local_configuration(project_name, fetch_logging_config, fetch_project_config, send_start_log)

        mpe_defaults = fetch_configuration(zk, f"/mpe_defaults/configuration", required=True)
        local_log_path, local_config_path = get_platform_paths(mpe_defaults, project_name)
        project_config = None

        if fetch_project_config:
            project_config = compile_remote_configuration(zk, project_name, "configuration", rig_id=rig_id,
                                                          comp_id=comp_id, serialization=serialization)
            local_log_path, local_config_path = get_platform_paths(project_config, project_name)
            ensure_path(local_config_path)
            cache_remote_config(project_config, local_config_path)

        if fetch_logging_config:
            ensure_path(os.path.expandvars(local_log_path))
            log_config = compile_remote_configuration(zk, project_name, "logging_v2", rig_id=rig_id, comp_id=comp_id)
            setup_logging(project_name, os.path.expandvars(local_log_path), log_config, send_start_log, version=version,
                          rig_id=rig_id,
                          comp_id=comp_id,
                          always_pass_exc_info=always_pass_exc_info)
            cache_remote_config(log_config, local_log_path)

        return project_config


def ensure_path(path: str):
    """
    if the path for logging and configuration storage does not exist, make it.  Logging configuration will fail if
    the directory does not exist.
    :param path: A path to check and create
    """

    directory = os.path.dirname(path)
    if not os.path.exists(directory):
        os.makedirs(directory)


def build_local_configuration(
    project_name, fetch_logging_config=True, fetch_project_config=True, send_start_log=True, version=None,
    serialization="yaml"  # noqa
):
    """
    Builds logging and project configuration from local files and mpeconfig defaults as necessary.  This can be useful
    for one-off configurations for testing when you don't want to edit the zookeeper rig / comp configuration.
    :param fetch_project_config: set to False if you do not want to source a project configuration
    :param fetch_logging_config: set to False if you do not want to source a logging configuration
    :param project_name: The name of the configuration, usually project name, you want to find
    :param send_start_log: Whether to send a log to the webserver (not desirable for libraries) [default = True]
    :param version: Module version to add to log_record
    :param serialization: What document format to parse
    :return:
    """
    default_config = yaml.load(default_config_dict, Loader=loader.Loader)
    default_logging = yaml.load(default_logging_dict, Loader=loader.Loader)
    local_log_path, local_config_path = get_platform_paths(default_config, project_name)

    # setup logging configuration
    if fetch_logging_config:
        if os.path.isfile(local_log_path):
            log_config = yaml.load(open(local_log_path, "r"), Loader=loader.Loader)
        else:
            print("Didn't find a local logging configuration:  Using the default MPE logging.")
            log_config = default_logging
            cache_remote_config(log_config, local_log_path)
        setup_logging(project_name, local_log_path, log_config, send_start_log, version)

    # setup project configuration
    if fetch_project_config:
        if os.path.isfile(local_config_path):
            project_config = yaml.load(open(local_config_path, "r"), Loader=loader.Loader)
            project_config = deep_merge(copy.deepcopy(default_config), project_config)
        else:
            logging.warning(f"Could not find a local project configuration: {local_config_path}.")
            project_config = default_config

        return project_config


def get_platform_paths(config, project_name):
    """
    Installation and other meta-data is described in the mpe defaults configuration.  This function figures out the
    proper pathing for a given OS based on that configuration and returns it.
    :param config: configuration dictionary containing the installation paths
    :param project_name: The name of the configuration, usually project name, you want to find
    :return: (local_log_path: str, local_config_path: str)
    """
    if "windows" in platform.platform().lower():
        paths = config["windows_install_paths"]
    else:
        paths = config["linux_install_paths"]
        paths["install"] = os.path.expanduser(paths["install"])
    local_log_path = f'{paths["install"]}/{project_name}/{paths["local_log_config"]}/logging.yml'
    local_config_path = f'{paths["install"]}/{project_name}/{paths["local_config"]}/{project_name}.yml'
    return os.path.expandvars(local_log_path), os.path.expandvars(local_config_path)


def compile_remote_configuration(zk, project_name, config_type="configuration", rig_id=None, comp_id=None,
                                 serialization='yaml'):
    """
    Look for various pieces of the configuration in the zookeeper tree
    :param zk: An active zookeeper connection
    :param project_name: the project name to look for
    :param config_type [hardware | projects ]
    :param rig_id: Rig ID Override
    :param comp_id: Comp ID Override
    :param serialization: The format of the document in zookeeper [yaml, ini, json, xml]
    :return: Dictionary of merged configurations
    """
    shared_config = {"shared": {}}
    rig_name = rig_id or os.environ.get("aibs_rig_id", "")
    comp_name = comp_id or os.environ.get("aibs_comp_id", "")

    mpe_defaults = fetch_configuration(zk, f"/mpe_defaults/{config_type}", required=True, serialization=serialization)

    if zk.exists(f"/projects/{project_name}"):
        project_config = fetch_configuration(zk, f"/projects/{project_name}/defaults/{config_type}",
                                             serialization=serialization)

        rig_config = fetch_configuration(zk, f"/rigs/{rig_name}/projects/{project_name}/{config_type}",
                                         serialization=serialization)

        comp_config = fetch_configuration(zk, f"/rigs/{comp_name}/projects/{project_name}/{config_type}",
                                          serialization=serialization)

        shared_rig_config = fetch_configuration(zk, f"/rigs/{rig_name}")
        shared_comp_config = fetch_configuration(zk, f"/rigs/{comp_name}")

    elif zk.exists(f"/hardware/{project_name}"):
        project_config = fetch_configuration(zk, f"/hardware/{project_name}/defaults/{config_type}",
                                             serialization=serialization)
        rig_config = fetch_configuration(zk, f"/rigs/{rig_name}/hardware/{project_name}/{config_type}",
                                         serialization=serialization)
        comp_config = fetch_configuration(zk, f"/rigs/{comp_name}/hardware/{project_name}/{config_type}",
                                          serialization=serialization)
        shared_rig_config = fetch_configuration(zk, f"/rigs/{rig_name}", serialization=serialization)
        shared_comp_config = fetch_configuration(zk, f"/rigs/{comp_name}", serialization=serialization)

    else:
        if config_type != "logging_v2":
            logging.warning(f"Found no configuration available for {project_name}")
        return mpe_defaults

    if serialization == 'plain_text':  # TODO check if this works or not
        return project_config.decode()  # noqa

    rtn_dict = deep_merge(copy.deepcopy(mpe_defaults), project_config)
    rtn_dict = deep_merge(copy.deepcopy(rtn_dict), rig_config)
    rtn_dict = deep_merge(copy.deepcopy(rtn_dict), comp_config)
    if config_type != "logging_v2":
        rtn_dict = deep_merge(copy.deepcopy(rtn_dict), shared_config)
        shared_dict = deep_merge(copy.deepcopy(shared_rig_config), shared_comp_config)
        if shared_dict:
            rtn_dict['shared'] = shared_dict
    return rtn_dict


def fetch_configuration(server, config_path, required=False, serialization='yaml'):
    """
    Pull a configuration from a zk path and deserialize it.
    :param server: active zk connection
    :param config_path: path to pull data from
    :param required: whether it has to exist [default = False]
    :param serialization: the format for the document in zookeeper ['yaml', 'ini', 'json', 'xml']
    :return: YAML deserialization
    :raises: AttributeError if required and can't be deserialized
    :raises: KeyError if required but not found
    """
    config = {}
    try:
        config = server[config_path]
        if serialization == 'yaml':
            config = yaml.load(server[config_path], Loader=loader.Loader)
    except (AttributeError, ParserError) as err:
        if required:
            logging.error(f"{config_path} is not valid YAML: {err}")
            exit(1)
    except KeyError:
        if required:
            logging.error(f"Could not find {config_path}.")
            exit(1)

    return config if config else {}


def md5_equal(a, b):
    a_s = str(a).encode()
    b_s = str(b).encode()
    return md5(a_s).hexdigest() == md5(b_s).hexdigest()


def cache_remote_config(configuration, config_path):
    """
    Creates a directory and saves the configuration data.  if a configuration exists, it will be renamed with a
    timestamp.
    :param configuration: dictionary to save to dist
    :param config_path: fully qualified path to save configuration.
    :return:
    """
    config_path = os.path.expandvars(config_path)
    os.makedirs(os.path.dirname(config_path), exist_ok=True)
    if os.path.isfile(config_path):
        config = yaml.load(open(config_path), Loader=loader.Loader)
        if config == configuration:
            return

        timestamp = datetime.datetime.strftime(datetime.datetime.now(), "%y%m%d-%H%M%S")
        backup_file = f"{config_path}.{timestamp}.bck"
        logging.info(f"Copying previous configuration to {backup_file}")
        shutil.copyfile(config_path, backup_file)

    with open(config_path, "w") as f:
        yaml.dump(configuration, f, default_flow_style=False)


def dict_to_namedtuple(dictionary):
    """
    Utility function to change dictionaries to namedtuples recursively
    :param dictionary: the dictionary to convert
    :return: a namedtuple version of the dictionary contents
    """
    for key, value in dictionary.items():
        if isinstance(value, dict):
            dictionary[key] = dict_to_namedtuple(value)
    return namedtuple("configDict", dictionary.keys())(**dictionary)


def deep_merge(dict_prime, dict_mod):
    """
    Utility function to do a deep merge on dictionaries.  Recommended to deep copy dict_prime when it's passed in as
    an argument as the original dictionary values are modified.  If a key is a list in both dicts, does not combine or
    merge these lists.  Instead, it favors the list from dict_mod.
    :param dict_prime: The dictionary to be merged into
    :param dict_mod: The dictionary to merge into the first parameter
    :return: the deep merged dictionary
    """
    for key, value in dict_mod.items():
        if isinstance(value, dict):
            if key not in dict_prime:
                dict_prime[key] = type(value)()  # For subclasses of dict
            deep_merge(dict_prime[key], dict_mod[key])
        else:
            dict_prime[key] = value
    return dict_prime<|MERGE_RESOLUTION|>--- conflicted
+++ resolved
@@ -52,11 +52,7 @@
 
 def source_configuration(
     project_name: str,
-<<<<<<< HEAD
-    hosts: str = "aibspi:2181",
-=======
     hosts: str = "aibspi:2181,eng-logtools:2181",
->>>>>>> 080da7fa
     use_local_config: bool = False,
     send_start_log: bool = True,
     fetch_logging_config: bool = True,
